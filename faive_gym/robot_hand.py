# robot_hand.py
# Generic class for robot hand RL environments
# Copyright 2023 Soft Robotics Lab, ETH Zurich
# 
# Licensed under the Apache License, Version 2.0 (the "License");
# you may not use this file except in compliance with the License.
# You may obtain a copy of the License at
# 
#     http://www.apache.org/licenses/LICENSE-2.0
# 
# Unless required by applicable law or agreed to in writing, software
# distributed under the License is distributed on an "AS IS" BASIS,
# WITHOUT WARRANTIES OR CONDITIONS OF ANY KIND, either express or implied.
# See the License for the specific language governing permissions and
# limitations under the License.

from isaacgym import gymtorch, gymapi, gymutil
from isaacgym.torch_utils import (
    to_torch,
    quat_mul,
    quat_conjugate,
    tensor_clamp,
    scale,
    unscale,
    quat_apply,
    torch_rand_float,
    quat_from_angle_axis,
)
import numpy as np
import os
import datetime
import torch



from isaacgymenvs.tasks.base.vec_task import VecTask
from isaacgymenvs.utils.torch_jit_utils import (
    quat_to_angle_axis,
)

"""
Define the IsaacGym environment for a somewhat generic robot hand
Different versions of the Faive Hand can be implemented by specifying the model in the config yaml file, as well as other similar robot hands
Despite this goal, currently it is somewhat hardcoded specifically to the Faive Hand- if some features are too specific to the Faive Hand, they can be moved to a child class

if the task or the robot deviates too much from what is implemented here, consider creating a child class
"""


def class_to_dict(obj) -> dict:
    if not hasattr(obj, "__dict__"):
        return obj
    result = {}
    for key in dir(obj):
        if key.startswith("_"):
            continue
        element = []
        val = getattr(obj, key)
        if isinstance(val, list):
            for item in val:
                element.append(class_to_dict(item))
        else:
            element = class_to_dict(val)
        result[key] = element
    return result


class RobotHand(VecTask):
    def __init__(
        self, cfg, rl_device, sim_device, graphics_device_id, headless, virtual_screen_capture, force_render
    ):
        """
        Args:
            cfg: Configuration object
            sim_params (gymapi.SimParams): Simulation parameters
            physics_engine (gymapi.SimType): gymapi.SIM_PHYSX (must be PhysX)
            sim_device (str): "cuda" or "cpu"
            headless: True if running headless
        """
        self.cfg = cfg
        self._parse_cfg(self.cfg)
        # overwrite config to have the correct number of observations for actor and critic
        self.cfg["env"]["numObservations"], self.cfg["env"]["numStates"] = self._prepare_observations()

        self.sim_device_id = sim_device

        super().__init__(config=cfg, rl_device=rl_device, sim_device=sim_device, graphics_device_id=graphics_device_id, headless=headless, virtual_screen_capture=virtual_screen_capture, force_render=force_render)

        self.dt = self.sim_params.dt
        self.control_dt = self.control_freq_inv * self.dt  # dt for policy
        self.max_episode_length = np.ceil(cfg["env"]["episode_length_s"] / self.control_dt)
        
        if not self.headless:
            # set camera
            self.cam_pos = gymapi.Vec3(
                *self.cfg["visualization"]["camera_pos_start"]
            )
            self.cam_target = gymapi.Vec3(
                *self.cfg["visualization"]["camera_target_start"]
            )
            # set camera speed direction
            self.gym.viewer_camera_look_at(self.viewer, None, self.cam_pos, self.cam_target)
            if self.cfg["visualization"]["move_camera"]:
                self.cam_movement_per_step = \
                    gymapi.Vec3(*self.cfg["visualization"]["camera_movement_vector"])
        self._init_buffers()
        self._prepare_reward_function()
        if self.cfg["logging"]["rt_plt"]:
            self._prepare_logged_functions()

    def _init_buffers(self):
        """
        Initialize buffers (torch tensors) that will contain simulation states
        """
        # get gym GPU state tensors
        actor_root_state_tensor = self.gym.acquire_actor_root_state_tensor(self.sim)
        dof_state_tensor = self.gym.acquire_dof_state_tensor(self.sim)
        rigid_body_tensor = self.gym.acquire_rigid_body_state_tensor(self.sim)
        sensor_tensor = self.gym.acquire_force_sensor_tensor(self.sim)
        dof_force_tensor = self.gym.acquire_dof_force_tensor(self.sim)

        # fetch the data from the sim
        self.gym.refresh_actor_root_state_tensor(self.sim)
        self.gym.refresh_dof_state_tensor(self.sim)
        self.gym.refresh_rigid_body_state_tensor(self.sim)
        self.gym.refresh_force_sensor_tensor(self.sim)
        self.gym.refresh_dof_force_tensor(self.sim)

        # save as appropriately shaped torch tensors
        self.root_state_tensor = gymtorch.wrap_tensor(actor_root_state_tensor).view(
            -1, 13
        )
        
        self.dof_state = gymtorch.wrap_tensor(dof_state_tensor)
        self.rigid_body_states = gymtorch.wrap_tensor(rigid_body_tensor).view(
            self.num_envs, -1, 13
        )
    
        self.dof_force_tensor = gymtorch.wrap_tensor(dof_force_tensor).view(
            self.num_envs, -1
        )

        # next, define new member variables that make it easier to access the state tensors
        # if arrays are not used for indexing, the sliced tensors will be views of the original tensors, and thus their values will be automatically updated
        # Since it uses the first self.num_hand_dofs values of the dof state,
        # this code assumes that the robot hand is the first thing that is loaded into IsaacGym with create_actor().
        dof_state = self.dof_state.view(self.num_envs, -1, 2)
        hand_dof_state = dof_state[:, :self.num_hand_dofs]
        
        self.hand_dof_pos = hand_dof_state[..., 0]
        self.hand_dof_vel = hand_dof_state[..., 1]
        self.prev_hand_dof_vel = torch.zeros_like(hand_dof_state[..., 1])

        object_goal_dof_state = dof_state[:, self.num_hand_dofs:]
        assert object_goal_dof_state.shape[1] == 2 * self.num_object_dofs
        self.object_goal_dof_pos = object_goal_dof_state[..., 0]
        self.object_goal_dof_vel = object_goal_dof_state[..., 1]
        
        self.goal_pos = self.goal_states[:, 0:3]
        self.goal_rot = self.goal_states[:, 3:7]

        self.pose_sensor_state = self.rigid_body_states[:, self.pose_sensor_handles][
            :, :, 0:13
        ]
        self.vec_sensor_tensor = gymtorch.wrap_tensor(sensor_tensor).view(
            self.num_envs, -1
        )
        assert self.vec_sensor_tensor.shape[1] % 6 == 0  # sanity check

        num_dofs = self.gym.get_sim_dof_count(self.sim) // self.num_envs
        # current position control targets for each joint (joints with no actuators should be set to 0)
        self.cur_targets = torch.zeros(
            (self.num_envs, num_dofs), dtype=torch.float, device=self.device
        )
        self.prev_targets = torch.zeros(
            (self.num_envs, num_dofs), dtype=torch.float, device=self.device
        )

        self.x_unit_tensor = to_torch(
            [1, 0, 0], dtype=torch.float, device=self.device
        ).repeat((self.num_envs, 1))
        self.y_unit_tensor = to_torch(
            [0, 1, 0], dtype=torch.float, device=self.device
        ).repeat((self.num_envs, 1))
        self.z_unit_tensor = to_torch(
            [0, 0, 1], dtype=torch.float, device=self.device
        ).repeat((self.num_envs, 1))

        self.reset_goal_buf = self.reset_buf.clone()
        # add up the number of successes in each env (resets when the env is reset)
        self.successes = torch.zeros(
            self.num_envs, dtype=torch.float, device=self.device
        )
        # smoothed value keeping track of how many successes before drop / timeout in each env
        self.consecutive_successes = torch.zeros(
            1, dtype=torch.float, device=self.device
        )

        all_observation_names = self.cfg["observations"]["actor_observations"]
        if self.cfg["observations"]["asymmetric_observations"]:
            all_observation_names += self.cfg["observations"]["critic_observations"]
        all_observation_names = list(set(all_observation_names))  # remove duplicates

        # reserve space for previous observation buffer (for object pose and robot dof)
        len_obj_pose_buffer = self.obs_dims["obj_pose_history"]
        assert len_obj_pose_buffer % 7 == 0, \
            "obj_pose_buffer length must be a multiple of 7"
        assert len_obj_pose_buffer >=  7 * 2, \
            "obj_pose_buffer length must be equal to or greater than 14 to save more than one step of history"

        self.obj_pose_buffer = torch.zeros(
            (self.num_envs, len_obj_pose_buffer),
            dtype=torch.float,
            device=self.device,
        )

        len_dof_pos_buffer = self.obs_dims["dof_pos_history"]
        assert len_dof_pos_buffer % self.num_actuated_dofs == 0, \
            "dof_pos_buffer length must be a multiple of the " + \
                    f"actuated dofs ({self.num_actuated_dofs})"
        assert len_dof_pos_buffer >= self.num_actuated_dofs * 2, \
            f"dof_pos_buffer length must be equal to or greater than\
            {self.num_actuated_dofs * 2} to save more than one step of history"

        self.dof_pos_buffer = torch.zeros(
            (self.num_envs, len_dof_pos_buffer),
            dtype=torch.float,
            device=self.device,
        )

        # joint and sensor readout recording buffers
        self.record_dof_poses = self.cfg["logging"]["record_dofs"]
        self.record_length = self.cfg["logging"]["record_length"]
        self.record_observations = self.cfg["logging"]["record_observations"]
        if self.record_dof_poses:
            self.dof_pose_recording = torch.zeros(
                (self.num_envs, self.record_length, self.num_actuated_dofs),
                dtype=torch.float,
                device=self.device
            )
        if self.record_observations:
            self.observation_recording = torch.zeros(
                (self.num_envs, self.record_length, self.obs_buf.shape[1]),
                dtype=torch.float,
                device=self.device
            )
        self.num_recorded_steps = 0
        timestamp_str = datetime.datetime.now().strftime("%Y-%m-%d_%H-%M-%S")
        recording_dir = os.path.join(
            os.path.dirname(os.path.abspath(__file__)),
            f'recordings')    
        if not os.path.exists(recording_dir):
            os.makedirs(recording_dir)
        self.recording_save_path = os.path.join(
            recording_dir,
            f'{timestamp_str}')

    def pre_physics_step(self, actions):
        """
        convert actions to commands applicable to the robot and set them
        """
        env_ids_to_reset = self.reset_buf.nonzero(as_tuple=False).flatten()
        goal_ids_to_reset = self.reset_goal_buf.nonzero(as_tuple=False).flatten()
        self.reset_idx(env_ids=env_ids_to_reset, goal_env_ids=goal_ids_to_reset)

        clip_actions = self.cfg["actions"]["clip_value"]
        actions = torch.clip(actions, -clip_actions, clip_actions)
        self.actions = actions.to(self.device)

        if self.cfg["env"]["use_relative_control"]:
            targets = (
                self.prev_targets[:, self.actuated_dof_indices]
                + self.cfg["env"]["relative_control_speed_scale"] * self.control_dt * self.actions
            )
        else:
            targets = scale(
                self.actions,
                self.actuated_dof_lower_limits,
                self.actuated_dof_upper_limits,
            )
        self.cur_targets[:, self.actuated_dof_indices] = tensor_clamp(
            targets, self.actuated_dof_lower_limits, self.actuated_dof_upper_limits
        )
        self.prev_targets[:] = self.cur_targets[:]
        self.gym.set_dof_position_target_tensor(
            self.sim, gymtorch.unwrap_tensor(self.cur_targets)
        )

    def post_physics_step(self):
        self.progress_buf += 1

        # update the state tensors
        self.gym.refresh_dof_state_tensor(self.sim)
        self.gym.refresh_actor_root_state_tensor(self.sim)
        self.gym.refresh_rigid_body_state_tensor(self.sim)
        self.gym.refresh_force_sensor_tensor(self.sim)
        self.gym.refresh_dof_force_tensor(self.sim)

        # compute tensors for accessing specific parts of the state tensors
        # since it uses an array for indexing, it's not possible (afaik -Yasu) to make them reference the same memory and have them update automatically, like how self.hand_dof_pos is done
        self.object_pose = self.root_state_tensor[self.object_indices, 0:7]
        self.object_pos = self.root_state_tensor[self.object_indices, 0:3]
        self.object_rot = self.root_state_tensor[self.object_indices, 3:7]
        self.object_linvel = self.root_state_tensor[self.object_indices, 7:10]
        self.object_angvel = self.root_state_tensor[self.object_indices, 10:13]

        self.hand_pose = self.root_state_tensor[self.hand_indices, :7]
        self.hand_vel = self.root_state_tensor[self.hand_indices, 7:]

        # get pose sensor states
        self.pose_sensor_state[:] = self.rigid_body_states[:, self.pose_sensor_handles][
            :, :, 0:13
        ]

        # update the history buffers
        self.obj_pose_buffer[:,:-7] = self.obj_pose_buffer[:,7:]
        self.obj_pose_buffer[:,-7:] = self.object_pose.clone()
        self.obj_pose_buffer[:,-7:-4] -= self.object_init_states[:, :3]  # try to have zero mean

        self.dof_pos_buffer[:,:-self.num_actuated_dofs] = self.dof_pos_buffer[:,self.num_actuated_dofs:]
        self.dof_pos_buffer[:,-self.num_actuated_dofs:] = unscale(
            self.hand_dof_pos[:, self.actuated_dof_indices],
            self.actuated_dof_lower_limits,
            self.actuated_dof_upper_limits,
        )

        # compute dof and object velocity numerically
        # this may be more useful in some cases where the velocity reported by isaacgym is not accurate (due to impulses applied for contact?)
        # https://forums.developer.nvidia.com/t/inaccuracy-of-dof-state-readings/197373
        current_hand_dof = self.dof_pos_buffer[:,-self.num_actuated_dofs:]
        previous_hand_dof = self.dof_pos_buffer[:,-self.num_actuated_dofs*2:-self.num_actuated_dofs]
        self.hand_dof_vel_numerical = (current_hand_dof - previous_hand_dof) / self.control_dt
        current_obj_pos = self.obj_pose_buffer[:,-7:-4]
        previous_obj_pos = self.obj_pose_buffer[:,-14:-7][:,-7:-4]
        self.object_linvel_numerical = (current_obj_pos - previous_obj_pos) / self.control_dt
        # compute object rotational velocity
        current_quat = self.obj_pose_buffer[:,-4:]
        previous_quat = self.obj_pose_buffer[:,-14:-7][:,-4:]
        angle, axis = quat_to_angle_axis(quat_mul(current_quat, quat_conjugate(previous_quat)))
        self.object_angvel_numerical = angle.unsqueeze(1) * axis / self.control_dt

        # compute acceleration by taking finite difference of velocity
        self.dof_acceleration = (self.hand_dof_vel - self.prev_hand_dof_vel) / self.control_dt
        self.prev_hand_dof_vel[:] = self.hand_dof_vel.clone()

        self.check_termination()
        self.compute_reward()

        # if recording is activated, register dof poses/observations
        if self.record_dof_poses or self.record_observations:
            if self.num_recorded_steps <= self.record_length:
                self.record_step()

        # add rewards_dict to extras
        self.extras.update(self.rewards_dict)
        # log additional curriculum info
        self.extras["consecutive_successes"] = self.consecutive_successes.item()
        self.extras["average_rotvel_x"] = self.object_angvel_numerical[:,0].mean().item()
        self.extras["min_rotvel_x"] = self.object_angvel_numerical[:,0].min().item()
        self.extras["max_rotvel_x"] = self.object_angvel_numerical[:,0].max().item()
        self.extras["std_rotvel_x"] = self.object_angvel_numerical[:,0].std().item()
        self.compute_observations()

        # visualize
        if not self.headless and self.cfg["env"]["enable_debug_viz"]:
            self.gym.clear_lines(self.viewer)
            for i in range(self.num_envs):
                x, y, z = self.hand_pose[i, :3].cpu().numpy()
                self._draw_sphere(i, x, y, z)
                self._draw_frame_axes(i, self.goal_pos[i], self.goal_rot[i])
                self._draw_frame_axes(i, self.object_pos[i], self.object_rot[i])

        if not self.headless and self.cfg["env"]["enable_contact_viz"]:
            if not self.cfg["env"]["enable_debug_viz"]:
                # clear lines if it has not been cleared already
                self.gym.clear_lines(self.viewer)
            assert not self.cfg["sim"]["use_gpu_pipeline"], "contact visualization can be only done with CPU pipeline"
            assert self.cfg["sim"]["physx"]["contact_collection"] in [1, 2], "contact_collection must be set to 1 or 2"
            assert not self.cfg["task"]["randomize"], "contact visualization is not supported with randomization, since the code for applying DR seems to be hardcoded to use GPU somewhere"
            self.gym.draw_env_rigid_contacts(self.viewer, self.envs[0], gymapi.Vec3(1,0.2,0.2), 1, False)

        # if specified, update the camera position
        if self.cfg["visualization"]["move_camera"]:
            self.cam_pos += self.cam_movement_per_step
            self.cam_target += self.cam_movement_per_step
            self.gym.viewer_camera_look_at(self.viewer, None, self.cam_pos, self.cam_target)

        # update logger
        if self.cfg["logging"]["rt_plt"]:
            self.get_logs()

    def record_step(self):
        '''
        Records the dof and/or observation buffers and saves them to a .npy file.
        '''
        print("Recording!")
        if self.num_recorded_steps < self.record_length:
            if self.record_dof_poses:
                self.dof_pose_recording[:,self.num_recorded_steps, :] = self.dof_pos_buffer[:,-self.num_actuated_dofs:]
            if self.record_observations:
                self.observation_recording[:,self.num_recorded_steps, :] = self.obs_buf
        else:
            if self.record_dof_poses:
                np.save(self.recording_save_path + "_dof_poses.npy", self.dof_pose_recording.numpy(force=True))
                print('dof poses saved')
            if self.record_observations:
                np.save(self.recording_save_path + "_observation.npy", self.observation_recording.numpy(force=True))
            print("all recordings saved, exiting")
            exit()
        self.num_recorded_steps += 1

    def check_termination(self):
        """
        check termination conditions for each env and set the corresponding buffers
        """
        quat_diff = quat_mul(self.object_rot, quat_conjugate(self.goal_rot))
        rot_dist = 2.0 * torch.asin(
            torch.clamp(torch.norm(quat_diff[:, 0:3], p=2, dim=-1), max=1.0)
        )
        dist = torch.norm(self.object_pos - self.goal_pos, dim=-1)
        # envs whose object orientation is within success tolerance of goal orientation
        self.success_buf = rot_dist < self.cfg["rewards"]["success_tolerance"]
        self.successes += self.success_buf
        # envs where the cube was dropped
        self.dropped_buf = dist > self.cfg["rewards"]["fall_dist_threshold"]
        # the parent class sets the self.timeout_buf in the step() function so use a local variable here
        timeout_buf = self.progress_buf > self.max_episode_length - 1

        self.reset_goal_buf = self.success_buf | self.dropped_buf | timeout_buf
        # for the successful envs, the robot does not need to be reset
        self.reset_buf = self.dropped_buf | timeout_buf

        # calculate the consecutive successes
        finished_consecutive_successes = torch.sum(self.reset_buf * self.successes)
        num_successes = torch.sum(self.reset_buf)
        av_factor = 0.1  # smoothing factor
        self.consecutive_successes = torch.where(num_successes > 0, av_factor * finished_consecutive_successes / num_successes + (1.0 - av_factor) * self.consecutive_successes, self.consecutive_successes)
        self.successes[self.reset_buf] = 0

    def reset_goal_states(self, env_ids):
        """
        reset the goal states for env_ids
        update self.goal_states (shape (num_envs, 7))
        and set self.resetted_visual_goal_states (sets the state of the goal object visualization in IsaacGym and has shape (len(env_ids), 7))
        the visual goal states is set as a separate tensor from self.goal_states so that, for example, the visualized goal can be shown in a different location from the actual goal position
        this implementation is for the in-hand reorientation task, but override it in your class if the reset procedure is different
        """
        rand_floats_goal = torch_rand_float(
            -1.0, 1.0, (len(env_ids), 2), self.device
        )
        self.goal_states[env_ids] = self.object_init_states[env_ids].clone()
        # lower it to match the height of the hand
        self.goal_states[env_ids, 2] -= 0.04
        # reset goal orientation
        self.goal_states[env_ids, 3:7] = randomize_rotation(
            rand_floats_goal[:, 0],
            rand_floats_goal[:, 1],
            self.x_unit_tensor[env_ids],
            self.y_unit_tensor[env_ids],
        )
        self.resetted_visual_goal_states = self.goal_states[env_ids].clone()
        goal_visual_displacement = [-0.2, -0.06, 0.08]
        # the goal object within the rendered scene will be displaced by this amount from the actual goal
        self.resetted_visual_goal_states[:, 0] += goal_visual_displacement[0]
        self.resetted_visual_goal_states[:, 1] += goal_visual_displacement[1]
        self.resetted_visual_goal_states[:, 2] += goal_visual_displacement[2]

    
    def reset_object_states(self, env_ids):
        """
        reset the object states to the initial states for env_ids by setting self.resetted_object_states (which has shape (len(env_ids), 13))
        this implementation is for the in-hand reorientation task, but override it in your class if the reset procedure is different
        """
        rand_floats = torch_rand_float(
            -1.0, 1.0, (len(env_ids), 5), self.device
        )
        # reset object position
        self.resetted_object_states = self.object_init_states[env_ids].clone()
        self.resetted_object_states[:, 0:3] += (
            rand_floats[:, 0:3] * self.cfg["reset_noise"]["object_pos"]
        )
        # reset object rotation
        self.resetted_object_states[:, 3:7] = randomize_rotation(
            rand_floats[:, 3],
            rand_floats[:, 4],
            self.x_unit_tensor[env_ids],
            self.y_unit_tensor[env_ids],
        )

    def custom_reset(self):
        """
        if you want to set up your own specific code to override the pose of objects, do so here
        (e.g. keep the object still in the air for the first few moments to help the hand grab it)
        The function should modify self.root_state_tensor and return a tensor of indices of the objects whose status should be reset.
        Then the reset_idx function will call gym.set_actor_root_state_tensor_indexed() to actually reset the objects in IsaacGym.
        """
        return torch.zeros(0, device=torch.device(self.device))

    def reset_idx(self, env_ids, goal_env_ids=[]):
        """
        Reset the envs (the robot dofs and the object pose) in env_ids and
        the goals in goal_env_ids. The former forcibly resets all the dofs
        of the hand, which isn't ideal for joints constrained by tendons
        #TODO ... fix it if it becomes a problem
        """
        if self.cfg["task"]["randomize"]:
            self.apply_randomizations(self.cfg["task"]["randomization_params"])

        # keep track of which indices of the root state tensor should be reset at the end of this function
        reset_indices = torch.zeros(0, device=torch.device(self.device)).to(torch.int32)

        # handle any custom reset procedures and add the indices of those objects to reset_indices
        custom_reset_indices = self.custom_reset()
        reset_indices = torch.cat(
            (reset_indices, custom_reset_indices.to(torch.int32))
        )
 
        if len(goal_env_ids) > 0:
            # overwrite self.goal_states in this function
            self.reset_goal_states(goal_env_ids)
            # set the goal states in the sim
            self.root_state_tensor[self.goal_object_indices[goal_env_ids]] = self.resetted_visual_goal_states
            reset_indices = torch.cat(
                (reset_indices, self.goal_object_indices[goal_env_ids].to(torch.int32))
            )

        if len(env_ids) > 0:
            # draw rand floats
            rand_floats = torch_rand_float(
                -1.0, 1.0, (len(env_ids), self.num_hand_dofs * 2), self.device
            )
            # reset hand state
            hand_dof_range = self.hand_dof_upper_limits - self.hand_dof_lower_limits
            hand_dof_pos = (
                self.hand_dof_default_pos
                + rand_floats[:, : self.num_hand_dofs]
                * self.cfg["reset_noise"]["dof_pos"]
                * hand_dof_range
            )
            hand_dof_pos = torch.clamp(
                hand_dof_pos, self.hand_dof_lower_limits, self.hand_dof_upper_limits
            )
            hand_dof_vel = (
                self.hand_dof_default_vel
                + rand_floats[:, self.num_hand_dofs : self.num_hand_dofs * 2]
                * self.cfg["reset_noise"]["dof_vel"]
            )
            self.hand_dof_pos[env_ids] = hand_dof_pos
            self.hand_dof_vel[env_ids] = hand_dof_vel
            self.prev_targets[env_ids, :self.num_hand_dofs] = hand_dof_pos
            self.cur_targets[env_ids, :self.num_hand_dofs] = hand_dof_pos

            # reset object dof state (just set them to zero for now)
            self.object_goal_dof_pos[env_ids] = 0
            self.object_goal_dof_vel[env_ids] = 0

            hand_indices = self.hand_indices[env_ids].to(torch.int32)
            object_indices = self.object_indices[env_ids].to(torch.int32)
            goal_indices = self.goal_object_indices[env_ids].to(torch.int32)
            if self.num_object_dofs > 0:
                reset_dof_indices = torch.cat(
                    (hand_indices, object_indices, goal_indices)
                ).to(torch.int32)
            else:
                # do not set the object dofs if there are no object dofs (will cause an error otherwise)
                reset_dof_indices = hand_indices
            # set the dof targets in the sim
            self.gym.set_dof_position_target_tensor_indexed(
                self.sim,
                gymtorch.unwrap_tensor(self.prev_targets),
                gymtorch.unwrap_tensor(hand_indices),
                len(hand_indices),
            )
            # set the dof states in the sim
            self.gym.set_dof_state_tensor_indexed(
                self.sim,
                gymtorch.unwrap_tensor(self.dof_state),
                gymtorch.unwrap_tensor(reset_dof_indices),
                len(reset_dof_indices),
            )

<<<<<<< HEAD
            # if object is fixed to the base, don't change its pose
            if not self.cfg["env"]["object_fix_base"]:
                # reset object position
                object_states = self.object_init_states[env_ids].clone()
                object_states[:, 0:3] += (
                    rand_floats[:, 0:3] * self.cfg["reset_noise"]["object_pos"]
                )
                # reset object rotation
                object_states[:, 3:7] = randomize_rotation(
                    rand_floats[:, 3],
                    rand_floats[:, 4],
                    self.x_unit_tensor[env_ids],
                    self.y_unit_tensor[env_ids],
                )
                
                # set the object state in the sim
                self.root_state_tensor[self.object_indices[env_ids]] = object_states
=======
            # set self.resetted_object_states in this function
            self.reset_object_states(env_ids)
            # set the object state in the sim
            self.root_state_tensor[self.object_indices[env_ids]] = self.resetted_object_states
>>>>>>> f65f9039

                reset_indices = torch.cat(
                    (reset_indices, self.object_indices[env_ids].to(torch.int32))
                )
            
            if not self.cfg["env"]["hand_fix_base"]:
                hand_states = self.hand_init_states[env_ids].clone()
                # don't implement reset randomization for now...
                self.root_state_tensor[self.hand_indices[env_ids]] = hand_states
                reset_indices = torch.cat(
                    (reset_indices, self.hand_indices[env_ids].to(torch.int32))
                )
            
            # reset buffers
            self.progress_buf[env_ids] = 0

        if len(reset_indices) > 0:
            # apparently this can only be called once per step?
            # will return False if command fails
            assert self.gym.set_actor_root_state_tensor_indexed(
                self.sim,
                gymtorch.unwrap_tensor(self.root_state_tensor),
                gymtorch.unwrap_tensor(reset_indices),
                len(reset_indices),
            )

    def reset(self):
        """Reset all robots and goals"""
        all_envs = torch.arange(self.num_envs, device=self.device)
        self.reset_idx(env_ids=all_envs, goal_env_ids=all_envs)
        obs, _, _, _ = self.step(
            torch.zeros(
                self.num_envs, self.num_actions, device=self.device, requires_grad=False
            )
        )
        return obs

    def _prepare_reward_function(self):
        """
        Prepare a list of reward functons, which will be called to compute the total reward
        looks for self._reward_<REWARD_NAME>, where <REWARD_NAME> are the nonzero entries in self.cfg["rewards"]["scales"]
        """
        # prepare list of reward functions
        self.reward_functions = []
        self.reward_names = []
        for name, _ in self.reward_scales.items():
            self.reward_names.append(name)
            func_name = "_reward_" + name
            # find member function with name func_name
            try:
                self.reward_functions.append(getattr(self, func_name))
            except AttributeError:
                raise AttributeError(
                    f"Reward function {func_name} not found, remove reward {name} or implement member function {func_name}"
                )
        # init dict for logging each reward value (averaged across all environments) separately
        self.rewards_dict = {}

    def _prepare_observations(self):
        """
        Prepare a list of observation functons, which will be called to compute the full observation
        looks for self._observation_<OBSERVATION_NAME>, where <OBSERVATION_NAME> are the entries defined
        in actor_observations (and critic_observations, if asymmetric_observations is set to True)
        returns the observation dimension for the actor and critic (latter is 0 if asymmetric_observations is False)
        """

        def collect_observation_functions_compute_dim(obs_names):
            """
            create a list of the observation functions for the list obs_names,
            and also compute the total dimension of that set of observations
            """
            obs_functions = []
            obs_dim = 0
            for obs_name in obs_names:
                try:
                    obs_dim += self.obs_dims[obs_name]
                except KeyError:
                    raise KeyError(f"could not find obs_dims for observation {obs_name}, check config file")
                func_name = "_observation_" + obs_name
                # find member function with name func_name
                try:
                    obs_functions.append(getattr(self, func_name))
                except AttributeError:
                    raise AttributeError(
                        f"Observation function {func_name} not found, remove observation {obs_name} or implement member function {func_name}"
                    )
            return obs_functions, obs_dim

        self.actor_obs_functions, actor_obs_dim = collect_observation_functions_compute_dim(
            self.cfg["observations"]["actor_observations"]
        )
        if self.cfg["observations"]["asymmetric_observations"]:
            self.critic_obs_functions, critic_obs_dim = collect_observation_functions_compute_dim(
                self.cfg["observations"]["critic_observations"]
            )
        else:
            critic_obs_dim = 0
        return actor_obs_dim, critic_obs_dim

    def _prepare_logged_functions(self):
        """
        Prepare a list of observation, reward and custom functions, which will be called to
        compute the plots of the visualization. Plot a canvas on which
        """
        # add a logger for online logging and plotting of states
        # TODO: this has been just ported from faive_gym, make it fully work with faive-isaac
        from isaacgymenvs.utils.logger import Logger
        self.logger = Logger(dt = self.control_dt, 
            buf_len_s = self.cfg["logging"]["buf_len_s"],
            rows = self.cfg["logging"]["num_rows"],
            cols = self.cfg["logging"]["num_cols"],)
        
        self.logger.measurement_names = self.cfg["logging"]["measurements"]
        self.logger.measurement_units = self.cfg["logging"]["units"]
        self.logging_functions = []
        self.logging_indices = []
        for name in self.cfg["logging"]["measurements"]:
            try:
                if "dof" in name:
                    func_name = ("_").join(name.split("_")[:-2])
                    dof_name = ("_").join(name.split("_")[-2:])
                    self.logging_indices.append(self.logger.dof_names.index(dof_name))
                    if "pos" in name:
                        self.logger.num_lines_per_subplot.append(2)
                    else:
                        self.logger.num_lines_per_subplot.append(1)
                elif "fingertip" in name:
                    func_name = ("_").join(name.split("_")[:-1])
                    finger = name.split("_")[-1]
                    self.logging_indices.append(self.logger.finger_names.index(finger))
                    obs_name = ("_").join(name.split("_")[2:-1])
                    if obs_name.endswith("stat"):
                        obs_name = obs_name[:-5]
                    self.logger.num_lines_per_subplot.append(
                            getattr(self.cfg["observations"]["obs_dims"], obs_name)//5)
                else:
                    if "reward" in name:
                        self.logger.num_lines_per_subplot.append(1)
                    if "observation" in name:
                        obs_name = ("_").join(name.split("_")[2:])
                        if obs_name.endswith("stat"):
                            obs_name = obs_name[:-5]
                        self.logger.num_lines_per_subplot.append(
                            self.obs_dims[obs_name])
                    self.logging_indices.append(None)
                    func_name = name
                # check for std/mean
                if func_name.endswith("_stat"):
                    func_name = func_name[:-5]
                    self.logger.num_lines_per_subplot[-1] *= 2
                self.logging_functions.append(getattr(self, func_name))
            except AttributeError:
                raise AttributeError(
                    f"Logging function {func_name} not found, remove measurement {name} or implement member function {func_name}"
                )
        # start plot process
        self.logger.plot_process.start()
    
    def _get_observation_to_log(self, obs_function, env_idx, obs_name, num_lines, obs_idx = None):
        """
        Calls the observation function and returns the observation to log
        """
        #print("Getting obs ", obs_name, " for env ", env_idx, " with idx ", obs_idx, " and num_lines ", num_lines)
        obs_tensor = obs_function()
        if "_stat" in obs_name:
                #print(obs_tensor.shape)
                if obs_idx is None:
                    if num_lines == 2:
                        return [torch.mean(obs_tensor).item(), torch.std(obs_tensor).item()]
                    else:
                        values = []
                        for i in range(num_lines//2):
                            values += [torch.mean(obs_tensor, dim=0)[i].item(), 
                                torch.std(obs_tensor, dim=0)[i].item()]
                        return values
                else:
                    if "pos" in obs_name and "dof" in obs_name:
                        pos_mean = torch.mean(obs_tensor, dim=0)[obs_idx].item()
                        target_mean = torch.mean(self.cur_targets, dim=0)[obs_idx].item()
                        pos_std = torch.std(obs_tensor, dim=0)[obs_idx].item()
                        target_std = torch.std(self.cur_targets, dim=0)[obs_idx].item()
                        return [pos_mean, target_mean, pos_std, target_std]
                    elif "fingertip" in obs_name:
                        values = []
                        for i in range(num_lines//2):
                            values += [
                                torch.mean(obs_tensor, dim=0)[obs_idx*5+i].item(),
                                torch.std(obs_tensor, dim=0)[obs_idx*5+i].item()
                            ]
                        return values
                    elif "proxim" in obs_name:
                        values = []
                        for i in range(num_lines//2):
                            values += [
                                torch.mean(obs_tensor, dim=0)[obs_idx*5+i].item(),
                                torch.std(obs_tensor, dim=0)[obs_idx*5+i].item()
                            ]
                        return values
                    else:
                        return [
                            torch.mean(obs_tensor, dim=0)[obs_idx].item(),
                            torch.std(obs_tensor, dim=1)[obs_idx].item()
                        ]
        else:
            if obs_idx is None:
                if num_lines == 1:
                    return obs_tensor[env_idx].item()
                else:
                    return [obs_tensor[env_idx,i].item() for i in range(num_lines)]
            else:
                if "pos" in obs_name and "dof" in obs_name:
                    pos = self.hand_dof_pos[:, self.actuated_dof_indices][env_idx, obs_idx].item()
                    target = self.cur_targets[:, self.actuated_dof_indices][env_idx, obs_idx].item()
                    return [pos, target]
                elif "fingertip" in obs_name:
                    #print("Taking idx ", obs_idx*5, " to ", obs_idx*5+4, " from fingertip obs tensor")
                    return [obs_tensor[env_idx,obs_idx*5+i].item() for i in range(num_lines)]
                elif "proxim" in obs_name:
                    
                    return [obs_tensor[env_idx,obs_idx*5+i].item() for i in range(num_lines)]
                else:
                    return obs_tensor[env_idx, obs_idx].item()

    def compute_reward(self):
        """
        Calls each reward function which has a non-zero scale (processed in self._prepare_reward_function)
        adds each terms to the episode sums and to the total reward
        """
        self.rew_buf[:] = 0
        for reward_name, reward_func in zip(self.reward_names, self.reward_functions):
            if self.reward_scales[reward_name] == 0:
                continue  # ignore zero-scaled rewards
            reward = reward_func() * self.reward_scales[reward_name]
            self.rew_buf += reward
            self.rewards_dict[f"rew_{reward_name}"] = reward.mean()

    def _fill_obs(self, obs_tensor, obs_names, obs_functions):
        """
        convenience function fill up the observation tensor
        obs_tensor: tensor that will be filled with the observations
        obs_names: list of observation names
        obs_functions: list of observation functions
        """
        obs_start = 0
        for obs_name, obs_func in zip(obs_names, obs_functions):
            obs_dim = self.obs_dims[obs_name]
            obs_end = obs_start + obs_dim
            obs = obs_func()
            assert (
                obs_dim == obs.shape[1]
            ), f"set correct observation dimension for [{obs_name}] in cfg"
            scale = self.obs_scales.get(obs_name, 1.0)
            assert scale != 0, f"set nonzero observation scale for [{obs_name}] in cfg"
            obs_tensor[:, obs_start:obs_end] = obs * scale
            obs_start = obs_end

    def compute_observations(self):
        """
        updates the observation buffer with the current observations
        """
        self._fill_obs(self.obs_buf, self.cfg["observations"]["actor_observations"], self.actor_obs_functions)
        if self.cfg["observations"]["asymmetric_observations"]:
            self._fill_obs(self.states_buf, self.cfg["observations"]["critic_observations"], self.critic_obs_functions)
        if self.cfg["observations"]["clip"]:
            clip_obs = self.cfg["observations"]["clip_value"]
            self.obs_buf = torch.clip(self.obs_buf, -clip_obs, clip_obs)
            self.states_buf = torch.clip(self.states_buf, -clip_obs, clip_obs)

    def get_logs(self):
        """
        Captures variables from the current environment to the logger,
        which plots the real time on the screen.
        """
        for log_name, log_func, num_lines, obs_idx in zip(
            self.cfg["logging"]["measurements"],
            self.logging_functions,
            self.logger.num_lines_per_subplot,
            self.logging_indices
        ):
            self.logger.log_state(
                key = log_name,
                value=self._get_observation_to_log(log_func,
                    self.logger.logged_env_idx,
                    log_name,
                    num_lines,
                    obs_idx)
            )
        self.logger._state_send()

    def create_sim(self):
        """
        create the simulation environment (called within the super class's __init__)
        """
        self.sim = self.gym.create_sim(
            self.device_id,
            self.graphics_device_id,
            self.physics_engine,
            self.sim_params,
        )
        self._create_ground_plane()
        self._create_envs()

        if self.cfg["task"]["randomize"]:
            # apply randomization once before first sim step
            self.apply_randomizations(self.cfg["task"]["randomization_params"])

    def _create_ground_plane(self):
        plane_params = gymapi.PlaneParams()
        plane_params.normal = gymapi.Vec3(0, 0, 1)
        self.gym.add_ground(self.sim, plane_params)

    def _create_envs(self):
        env_lower = gymapi.Vec3(
            -self.cfg["env"]["env_spacing"], -self.cfg["env"]["env_spacing"], 0.0
        )
        env_upper = gymapi.Vec3(self.cfg["env"]["env_spacing"], self.cfg["env"]["env_spacing"], 0.0)
        num_per_row = int(np.sqrt(self.num_envs))

        asset_root = os.path.normpath(
            os.path.join(os.path.dirname(os.path.abspath(__file__)), "../assets")
        )
        hand_asset_file = os.path.normpath(self.cfg["asset"]["model_file"])
        asset_files_dict = {
            "block": "urdf/cube_multicolor.urdf",
            "sphere": "urdf/sphere.urdf",
            "pyramid": "objects_dext_manip/pyramid.xml",
            "prism": "objects_dext_manip/trig_prism.xml",
            "hex_prism": "objects_dext_manip/hex_prism.xml",
            "flat_pyr": "objects_dext_manip/flat_pyr.xml",
            "octahedron": "objects_dext_manip/octahedron.xml",
            "tetrahedron": "objects_dext_manip/tetrahedron.xml",
            "pentaprism": "objects_dext_manip/pentaprism.urdf",
            "dodecahedron": "objects_dext_manip/dodecahedron.xml",
            "stell_dodeca": "objects_dext_manip/stell_dodeca.urdf",
            "stairs": "objects_dext_manip/stairs.urdf",
            "block_pyr": "objects_dext_manip/block_pyr.urdf",
            "simple_book": "mjcf/simple_book.xml",
        }
        for i in range(len(self.cfg["env"]["object_type"])):
            try:
                os.path.normpath(
                    asset_files_dict[self.cfg["env"]["object_type"][i]]
                )
            except KeyError:
                raise ValueError(
                    f'Invalid object type: {self.cfg["env"]["object_type"][i]}, must be one of {asset_files_dict.keys()}'
                )
        
        # load Faive Hand asset with these options
        asset_options = gymapi.AssetOptions()
        asset_options.fix_base_link = self.cfg["env"]["hand_fix_base"]
        asset_options.collapse_fixed_joints = True
        asset_options.disable_gravity = False  # TODO: check that this doesn't affect performance before PR merge!
        asset_options.thickness = 0.001
        asset_options.angular_damping = 0.01
        if self.physics_engine == gymapi.SIM_PHYSX:
            asset_options.use_physx_armature = True
        # Note - DOF mode is set in the MJCF file and loaded by Isaac Gym
        asset_options.default_dof_drive_mode = gymapi.DOF_MODE_NONE

        hand_asset = self.gym.load_asset(
            self.sim, asset_root, hand_asset_file, asset_options
        )
        # set up friction and restitution params
        # sphere rotation is somewhat brittle to these params...
        hand_props = self.gym.get_asset_rigid_shape_properties(hand_asset)
        for p in hand_props:
            p.friction = self.cfg["env"]["hand_friction"]
            p.torsion_friction = self.cfg["env"]["hand_friction"]
            p.restitution = 0.8
        self.gym.set_asset_rigid_shape_properties(hand_asset, hand_props)

        # define some variables based on the asset
        self.num_hand_bodies = self.gym.get_asset_rigid_body_count(hand_asset)
        self.num_hand_shapes = self.gym.get_asset_rigid_shape_count(hand_asset)
        self.num_hand_dofs = self.gym.get_asset_dof_count(hand_asset)
        self.num_hand_actuators = self.gym.get_asset_actuator_count(hand_asset)
        self.num_hand_tendons = self.gym.get_asset_tendon_count(hand_asset)
        # set up tendons
        # tendons are used for simulating rolling contact joints using two hinge joints.
        # make tendon stiffer than the default stiffness of 1.
        # 30 is the value used in shadow_hand.py
        # however, scale fixed/joint coef of the Shadow Hand model is around 0.007, instead of 1 of the Hand.
        # https://mujoco.readthedocs.io/en/stable/XMLreference.html#tendon-fixed
        # So 30 must be scaled to achieve the same tendon stiffness, i.e. 30 / 0.007 ~ 4000
        # scale the damping as well
        limit_stiffness = 4000
        t_damping = 10
        tendon_props = self.gym.get_asset_tendon_properties(hand_asset)

        # go through all tendons in the robot model and set their properties
        for i in range(self.num_hand_tendons):
            tendon_name = self.gym.get_asset_tendon_name(hand_asset, i)
            tendon_props[i].limit_stiffness = limit_stiffness
            tendon_props[i].damping = t_damping
        self.gym.set_asset_tendon_properties(hand_asset, tendon_props)

        actuated_dof_names = [
            self.gym.get_asset_actuator_joint_name(hand_asset, i)
            for i in range(self.num_hand_actuators)
        ]
        actuated_dof_indices = []
        for name in actuated_dof_names:
            dof_index = self.gym.find_asset_dof_index(hand_asset, name)
            assert dof_index != -1, f"Could not find dof index for {name}"
            print(f"{name}\t->\t{dof_index}")
            actuated_dof_indices.append(dof_index)

        # get hand dof properties, loaded by Isaac Gym from the MJCF file
        hand_dof_props = self.gym.get_asset_dof_properties(hand_asset)

        # load joint range information
        self.hand_dof_lower_limits = []
        self.hand_dof_upper_limits = []
        self.hand_dof_default_pos = []
        self.hand_dof_default_vel = []
        for i in range(self.num_hand_dofs):
            self.hand_dof_lower_limits.append(hand_dof_props["lower"][i])
            self.hand_dof_upper_limits.append(hand_dof_props["upper"][i])
            self.hand_dof_default_pos.append(0.0)
            self.hand_dof_default_vel.append(0.0)

        # convert to torch tensors so they can be computed in GPU
        self.actuated_dof_indices = to_torch(
            actuated_dof_indices, dtype=torch.long, device=self.device
        )  # indices of dofs with actuators attached to them
        self.hand_dof_lower_limits = to_torch(
            self.hand_dof_lower_limits, device=self.device
        )
        self.hand_dof_upper_limits = to_torch(
            self.hand_dof_upper_limits, device=self.device
        )
        self.hand_dof_default_pos = to_torch(
            self.hand_dof_default_pos, device=self.device
        )
        self.hand_dof_default_vel = to_torch(
            self.hand_dof_default_vel, device=self.device
        )
        self.num_actuated_dofs = len(self.actuated_dof_indices)
        # if using tendons to simulate rolling contact joints, only some of the dofs have actuators
        # they should be all you need to reconstruct the hand's full state, so use these dofs for observations as well
        self.actuated_dof_lower_limits = self.hand_dof_lower_limits[
            self.actuated_dof_indices
        ]
        self.actuated_dof_upper_limits = self.hand_dof_upper_limits[
            self.actuated_dof_indices
        ]
        # if actuated dof have overridden range, use that instead
        for i in range(self.num_actuated_dofs):
            actuated_dof_lower_limit = self.actuated_dof_lower_limits[i]
            actuated_dof_upper_limit = self.actuated_dof_upper_limits[i]
            actuated_dof_range_override = self.cfg["env"]["actuated_dof_range_override"]
            if actuated_dof_range_override != "None":
                # if dof range override is set, use that instead
                # check that the override is within the range of the hand
                assert actuated_dof_lower_limit - 1e-3 <= actuated_dof_range_override[i][0]
                assert actuated_dof_range_override[i][1] <= actuated_dof_upper_limit + 1e-3
                assert actuated_dof_range_override[i][0] < actuated_dof_range_override[i][1]
                self.actuated_dof_lower_limits[i] = actuated_dof_range_override[i][0]
                self.actuated_dof_upper_limits[i] = actuated_dof_range_override[i][1]

        # create handles to access body parts of interest and force sensors
        sensor_pose = gymapi.Transform(gymapi.Vec3(0.0, 0.0, 0.0))
        
        pose_sensor_handles = [
            self.gym.find_asset_rigid_body_index(hand_asset, name)
            for name in self.cfg["asset"]["pose_sensor_names"]
        ]
        force_sensor_handles = [
            self.gym.find_asset_rigid_body_index(hand_asset, name)
            for name in self.cfg["asset"]["force_sensor_names"]
        ]
        for fs_handle in force_sensor_handles:
            self.gym.create_asset_force_sensor(hand_asset, fs_handle, sensor_pose)
    
        # load manipulated object and goal assets
        object_asset_list = []
        goal_asset_list = []
        for object_type in self.cfg["env"]["object_type"]:
            object_asset_file = os.path.normpath(
                    asset_files_dict[object_type]
                )
            object_asset_options = gymapi.AssetOptions()
            object_asset_options.fix_base_link = self.cfg["env"]["object_fix_base"]
            object_asset_list.append(self.gym.load_asset(
                self.sim, asset_root, object_asset_file, object_asset_options
            ))
            object_asset_options.disable_gravity = True
            goal_asset_list.append(self.gym.load_asset(
                self.sim, asset_root, object_asset_file, object_asset_options
            ))
            if len(object_asset_list) == 1:
                self.num_object_bodies = self.gym.get_asset_rigid_body_count(object_asset_list[-1])
                self.num_object_shapes = self.gym.get_asset_rigid_shape_count(object_asset_list[-1])
                self.num_object_dofs = self.gym.get_asset_dof_count(object_asset_list[-1])
            else:
                # check that all object assets are the same
                assert self.num_object_bodies == self.gym.get_asset_rigid_body_count(object_asset_list[-1])
                assert self.num_object_shapes == self.gym.get_asset_rigid_shape_count(object_asset_list[-1])
                assert self.num_object_dofs == self.gym.get_asset_dof_count(object_asset_list[-1])
            # check that goal assets are the same as object assets
            assert self.num_object_bodies == self.gym.get_asset_rigid_body_count(goal_asset_list[-1])
            assert self.num_object_shapes == self.gym.get_asset_rigid_shape_count(goal_asset_list[-1])
            assert self.num_object_dofs == self.gym.get_asset_dof_count(goal_asset_list[-1])
            

        hand_start_pose = gymapi.Transform()
        hand_start_pose.p = gymapi.Vec3(self.cfg['env']['hand_start_p'][0],
                                        self.cfg['env']['hand_start_p'][1],
                                        self.cfg['env']['hand_start_p'][2])
        object_start_pose = gymapi.Transform()
        object_start_pose.p = gymapi.Vec3()
        hand_start_pose.r = gymapi.Quat(self.cfg['env']['hand_start_r'][0],
                                        self.cfg['env']['hand_start_r'][1],
                                        self.cfg['env']['hand_start_r'][2],
                                        self.cfg['env']['hand_start_r'][3])
        [pose_dx, pose_dy, pose_dz] = self.cfg["env"]["object_start_offset"]  # position the object above the palm

        object_start_pose.p.x = hand_start_pose.p.x + pose_dx
        object_start_pose.p.y = hand_start_pose.p.y + pose_dy
        object_start_pose.p.z = hand_start_pose.p.z + pose_dz
        


        # compute aggregate size
        max_agg_bodies = self.num_hand_bodies + 2 * self.num_object_bodies
        max_agg_shapes = self.num_hand_shapes + 2 * self.num_object_shapes

        self.envs = []
        hand_init_states = []
        object_init_states = []
        hand_indices = []
        object_indices = []
        goal_object_indices = []
        # one-hot encoding which saves the object type loaded in each environment
        self.object_type = torch.zeros([self.num_envs, len(self.cfg["env"]["object_type"])])
        
        for i in range(self.num_envs):
            # create env instance
            env_ptr = self.gym.create_env(self.sim, env_lower, env_upper, num_per_row)
            if self.cfg["env"]["aggregate_mode"]:
                self.gym.begin_aggregate(env_ptr, max_agg_bodies, max_agg_shapes, True)

            # add hand - collision filter = -1 to use asset collision filters set in mjcf loader
            actor_handle = self.gym.create_actor(
                env_ptr, hand_asset, hand_start_pose, "hand", i, -1, 0
            )
            self.gym.set_actor_dof_properties(env_ptr, actor_handle, hand_dof_props)

            self.gym.enable_actor_dof_force_sensors(
                env_ptr, actor_handle
            )  # need to be explicitly enabled for torque sensors to work

            # set the first body to be black (base of the hand) to match real robot
            self.gym.set_rigid_body_color(
                env_ptr, actor_handle, 0, gymapi.MESH_VISUAL, gymapi.Vec3(0.25, 0.25, 0.25))

            hand_init_states.append(
                [
                    hand_start_pose.p.x,
                    hand_start_pose.p.y,
                    hand_start_pose.p.z,
                    hand_start_pose.r.x,
                    hand_start_pose.r.y,
                    hand_start_pose.r.z,
                    hand_start_pose.r.w,
                    0,
                    0,
                    0,
                    0,
                    0,
                    0,
                ])

            # add object, seg_id = 1
            # randomly choose which object this environment will have
            object_index = torch.randint(len(self.cfg["env"]["object_type"]), (1,)).item()
            object_handle = self.gym.create_actor(
                env_ptr, object_asset_list[object_index], object_start_pose, "object", i, 0, 1
            )
            self.object_type[i][object_index] = 1
            object_init_states.append(
                [
                    object_start_pose.p.x,
                    object_start_pose.p.y,
                    object_start_pose.p.z,
                    object_start_pose.r.x,
                    object_start_pose.r.y,
                    object_start_pose.r.z,
                    object_start_pose.r.w,
                    0,
                    0,
                    0,
                    0,
                    0,
                    0,
                ]
            )

            # add goal object
            # by setting the fifth argument to not coincide with the others, the goal object does not collide with anything else
            goal_handle = self.gym.create_actor(
                env_ptr,
<<<<<<< HEAD
                goal_asset_list[object_index],
                goal_start_pose,
=======
                goal_asset_list[i%len(self.cfg["env"]["object_type"])],
                object_start_pose,  # this will be immediately overwritten in reset_goal_states()
>>>>>>> f65f9039
                "goal_object",
                i + self.num_envs,
                0,
                0,
            )

            # save the indices of each item in the environment
            hand_idx = self.gym.get_actor_index(
                env_ptr, actor_handle, gymapi.DOMAIN_SIM
            )
            object_idx = self.gym.get_actor_index(
                env_ptr, object_handle, gymapi.DOMAIN_SIM
            )
            goal_object_idx = self.gym.get_actor_index(
                env_ptr, goal_handle, gymapi.DOMAIN_SIM
            )
            hand_indices.append(hand_idx)
            object_indices.append(object_idx)
            goal_object_indices.append(goal_object_idx)

            if self.cfg["env"]["aggregate_mode"]:
                self.gym.end_aggregate(env_ptr)

            self.envs.append(env_ptr)
        
        # used for resetting the hand and object
        self.hand_init_states = to_torch(
            hand_init_states, dtype=torch.float, device=self.device
        ).view(self.num_envs, 13)
        self.object_init_states = to_torch(
            object_init_states, dtype=torch.float, device=self.device
        ).view(self.num_envs, 13)

        # this tensor saves the goal state of the object (the actual values should be updated in reset_goal_states())
        self.goal_states = self.object_init_states.clone()

        self.hand_indices = to_torch(hand_indices, dtype=torch.long, device=self.device)
        self.object_indices = to_torch(
            object_indices, dtype=torch.long, device=self.device
        )
    
        self.goal_object_indices = to_torch(
            goal_object_indices, dtype=torch.long, device=self.device
        )

        self.force_sensor_handles = to_torch(
            force_sensor_handles, dtype=torch.long, device=self.device
        )
        self.pose_sensor_handles = to_torch(
            pose_sensor_handles, dtype=torch.long, device=self.device
        )


    def _parse_cfg(self, cfg):
        """
        Parse the configuration object and save relevant parameters
        """
        self.reward_scales = class_to_dict(cfg["rewards"]["scales"])
        self.obs_dims = class_to_dict(cfg["observations"]["obs_dims"])
        self.obs_scales = class_to_dict(cfg["observations"]["obs_scales"])

    # ------------- debug visualizer functions -----------------
    def _draw_sphere(self, env_idx, x, y, z, radius=0.05, color=(1, 1, 0)):
        """
        draw a sphere designated location for the environment with index env_idx
        """
        sphere_geom = gymutil.WireframeSphereGeometry(radius, 26, 26, None, color=color)
        sphere_pose = gymapi.Transform(gymapi.Vec3(x, y, z), r=None)
        gymutil.draw_lines(
            sphere_geom, self.gym, self.viewer, self.envs[env_idx], sphere_pose
        )

    def _draw_frame_axes(self, env_idx, pos, rot, ax_len=0.2):
        """
        draw xyz axes for the given frame
        """
        x_tip = pos + quat_apply(rot, to_torch([ax_len, 0, 0], device=self.device))
        y_tip = pos + quat_apply(rot, to_torch([0, ax_len, 0], device=self.device))
        z_tip = pos + quat_apply(rot, to_torch([0, 0, ax_len], device=self.device))
        x_tip = x_tip.cpu().numpy()
        y_tip = y_tip.cpu().numpy()
        z_tip = z_tip.cpu().numpy()
        pos = pos.cpu().numpy()
        self.gym.add_lines(
            self.viewer,
            self.envs[env_idx],
            1,
            [pos[0], pos[1], pos[2], x_tip[0], x_tip[1], x_tip[2]],
            [0.85, 0.1, 0.1],
        )
        self.gym.add_lines(
            self.viewer,
            self.envs[env_idx],
            1,
            [pos[0], pos[1], pos[2], y_tip[0], y_tip[1], y_tip[2]],
            [0.1, 0.85, 0.1],
        )
        self.gym.add_lines(
            self.viewer,
            self.envs[env_idx],
            1,
            [pos[0], pos[1], pos[2], z_tip[0], z_tip[1], z_tip[2]],
            [0.1, 0.1, 0.85],
        )

    # ------------- reward functions -----------------
    # the reward functions below may not be called depending on the reward
    # configuration, so they must not contain computation that is used in
    # other functions i.e. they should only compute the reward term and
    # nothing else.
    # for readability, rewards specific to a task should be named [task_name]task_[reward_name]

    # first define generic reward functions that can be used for any task

    def _reward_dof_acc_penalty(self):
        """
        Penalize joint acceleration, could remove shaking
        """
        return torch.norm(self.dof_acceleration, p=2, dim=-1)

    def _reward_dof_vel_penalty(self):
        """
        Penalize speed of the joints, smooth out movement
        """
        return torch.norm(self.hand_dof_vel, p=2, dim=-1)

    def _reward_action_penalty(self):
        """
        Penalize the magnitude of the action
        """
        return torch.norm(self.actions, p=2, dim=-1)

    def _reward_dof_trq_penalty(self):
        """
        Penalize the magnitude of the joint torque
        """
        return torch.norm(self.dof_force_tensor, p=2, dim=-1)

    def _reward_success(self):
        """
        Reward the agent for success (success_buf is computed in check_termination(), its definition is different for each task)
        """
        return self.success_buf

    def _reward_drop_penalty(self):
        """
        Penalize the agent for falling over
        """
        return self.dropped_buf

    def _reward_simple_hand_flat(self):
        """
        simple reward function that rewards the joint pos being close to zero
        useful for debugging policies, since it is such an easy task
        """
        dist_from_zero = torch.norm(self.hand_dof_pos, p=2, dim=-1)
        return 1.0 / (dist_from_zero + 0.1)

    # ---------------------------------------------------------------------
    # define reward functions specific to the in-hand reorientation task

    def _reward_reorienttask_obj_dist(self):
        """
        Reward the agent based on the distance between the object and the goal
        """
        return torch.norm(self.object_pos - self.goal_pos, p=2, dim=-1)

    def _reward_reorienttask_obj_rot(self):
        """
        Orientation alignment for the cube in hand and goal cube
        """
        quat_diff = quat_mul(self.object_rot, quat_conjugate(self.goal_rot))
        rot_dist = 2.0 * torch.asin(
            torch.clamp(torch.norm(quat_diff[:, 0:3], p=2, dim=-1), max=1.0)
        )
        rot_eps = 0.1
        return 1.0 / (torch.abs(rot_dist) + rot_eps)

    # ---------------------------------------------------------------------
    # define reward functions specific to the in-hand sphere rotation task

    def _reward_rottask_obj_xrotvel(self):
        """
        reward the rotational velocity in the X axis of the object
        numerically computed velocity is used to avoid instability from isaacgym
        
        note: if the reward tapers down to 0 (instead of keep going negative like in this implementation), the agent tends to oscillate the ball instead of rotating
        (why? because it rotates in the desired direction at desired speed, then rotates back with a quick motion in a short amount of time)

        This reward was used to generate the motions used in TEDx demo, but it may be more stable to set a goal object with that slowly rotates, like in "Circus ANYmal" paper
        """
        rotvel = self.object_angvel_numerical
        # give max reward when rotvel is between -1 and -2
        # optionally flip this sign back to positive for the
        # ablation study
        direction = - self.cfg["env"]["x_rotation_dir"]
        a = direction * rotvel[:, 0] + 1
        b = torch.ones_like(a) * 2
        c = rotvel[:, 0] + 4
        # return the smallest of the three
        return torch.min(torch.min(a, b), c)

    # ------------- observation functions -----------------
    # the observation functions below may not be called depending on the
    # reward configuration, so they must not contain computation that is
    # used in other functions i.e. they should only compute the observation
    # and nothing else.

    def _observation_dof_position(self):
        """
        Returns the position of actuated DoFs in the hand, scaled to [-1, 1]
        """
        return unscale(
            self.hand_dof_pos[:, self.actuated_dof_indices],
            self.actuated_dof_lower_limits,
            self.actuated_dof_upper_limits,
        )
    
    def _observation_dof_pos_target(self):
        """
        position control target of the joints, scaled to [-1, 1]
        recommended when using relative control (as the policy won't know the joint control target otherwise)
        """
        dof_pos_target = self.cur_targets[:, self.actuated_dof_indices]
        dof_pos_target_normalized = unscale(
            dof_pos_target,
            self.actuated_dof_lower_limits,
            self.actuated_dof_upper_limits,
        )
        return dof_pos_target_normalized
    
    def _observation_obj_type(self):
        """
        Returns object type
        """
        return self.object_type
        
    def _observation_obj_pose_history(self):
        """
        Returns the history of object poses (7 DoF) (first element is the
        current pose, so using this with obj pos/quat is redundant)
        """
        return self.obj_pose_buffer
        
    def _observation_dof_pos_history(self):
        """
        Returns the history of joint positions, scaled to [-1, 1]
        (rightmost element is the current position, so using this with dof_pos is redundant)
        """
        return self.dof_pos_buffer
    
    def _observation_dof_speed(self):
        """
        Returns the speed of the actuated DoFs in the hand
        """
        return unscale(
            self.hand_dof_vel[:, self.actuated_dof_indices],
            self.actuated_dof_lower_limits,
            self.actuated_dof_upper_limits,
        )

    def _observation_dof_speed_numerical(self):
        """
        speed of the actuated DoFs in the hand computed numerically
        """
        return unscale(self.hand_dof_vel_numerical,
                       self.actuated_dof_lower_limits,
                       self.actuated_dof_upper_limits)

    def _observation_dof_force(self):
        """
        Returns the forces/torques measured in each DoF
        """
        return self.dof_force_tensor[:, self.actuated_dof_indices]

    def _observation_obj_pos(self):
        """
        Returns the observed object pos in the env's
        coordinate system (TODO wrt hand base)
        """
<<<<<<< HEAD
        obj_pos = self.object_pos.clone()
        obj_pos -= self.goal_init_states[:, :3]
=======
        obj_pos = self.object_pose.clone()[:, :3]
        obj_pos -= self.object_init_states[:, :3]
>>>>>>> f65f9039
        return obj_pos

    def _observation_obj_quat(self):
        """
        Returns the observed object orientation in the env's
        coordinate system (TODO wrt hand base) represented by
        a quaternion
        """
        obj_quat = self.object_rot.clone()
        return obj_quat

    def _observation_obj_linvel(self):
        """
        Returns the linear velocity of the manipulated
        object
        """
        return self.object_linvel

    def _observation_obj_angvel(self):
        """
        Returns the angular velocity of the manipulated
        object
        """
        return self.object_angvel

    def _observation_obj_linvel_numerical(self):
        """
        the linear velocity computed numerically with finite differences
        """
        return self.object_linvel_numerical

    def _observation_obj_angvel_numerical(self):
        """
        the angular velocity computed numerically with finite differences
        """
        return self.object_angvel_numerical

    def _observation_goal_pos(self):
        """
        Returns the goal object position
        """
<<<<<<< HEAD
        goal_pos = self.goal_pos.clone()
        goal_pos -= self.goal_init_states[:, :3]
=======
        goal_pos = self.goal_pose.clone()[:, :3]
        goal_pos -= self.object_init_states[:, :3]
>>>>>>> f65f9039
        return goal_pos

    def _observation_goal_quat(self):
        """
        Returns the goal object orientation, represented by 
        a quaternion
        """
        goal_quat = self.goal_rot.clone()
        return goal_quat

    def _observation_goal_quat_diff(self):
        """
        Returns the difference in rotation between the
        current and the goal quaternion
        """
        return quat_mul(self.object_rot, quat_conjugate(self.goal_rot))
    
    def _observation_pose_sensor_pos(self):
        """
        Returns the pose_sensor position for each pose_sensor
        """
        pose_sensor_pos = self.pose_sensor_state.clone()[:, :, :3]
        pose_sensor_pos -= self.object_init_states[:, :3].unsqueeze(1)
        return pose_sensor_pos.reshape(self.num_envs, -1)

    def _observation_pose_sensor_quat(self):
        """
        Returns the orientation for each pose_sensor, represented
        by a quaternion
        """
        pose_sensor_quats = self.pose_sensor_state.clone()[:, :, 3:7]
        return pose_sensor_quats.reshape(self.num_envs, -1)

    def _observation_pose_sensor_linvel(self):
        """
        Returns the linear velocity of each pose_sensor
        """
        pose_sensor_linvel = self.pose_sensor_state.clone()[:, :, 7:10]
        return pose_sensor_linvel.reshape(self.num_envs, -1)

    def _observation_pose_sensor_angvel(self):
        """
        Returns the 13-DoF full state (pos, quat, linvel, angvel)
        of each pose_sensor
        """
        pose_sensor_angvel = self.pose_sensor_state.clone()[:, :, 10:13]
        return pose_sensor_angvel.reshape(self.num_envs, -1)

    def _observation_force_sensor_force(self):
        """
        Returns 6 DoF force + torque measurements from
        the proxims
        """
        
        return self.vec_sensor_tensor

    def _observation_actions(self):
        """
        Returns the latest actions from the policy
        """
        
        return self.actions
    


@torch.jit.script
def randomize_rotation(rand0, rand1, x_unit_tensor, y_unit_tensor):
    return quat_mul(
        quat_from_angle_axis(rand0 * np.pi, x_unit_tensor),
        quat_from_angle_axis(rand1 * np.pi, y_unit_tensor),
    )<|MERGE_RESOLUTION|>--- conflicted
+++ resolved
@@ -579,43 +579,23 @@
                 len(reset_dof_indices),
             )
 
-<<<<<<< HEAD
             # if object is fixed to the base, don't change its pose
             if not self.cfg["env"]["object_fix_base"]:
-                # reset object position
-                object_states = self.object_init_states[env_ids].clone()
-                object_states[:, 0:3] += (
-                    rand_floats[:, 0:3] * self.cfg["reset_noise"]["object_pos"]
-                )
-                # reset object rotation
-                object_states[:, 3:7] = randomize_rotation(
-                    rand_floats[:, 3],
-                    rand_floats[:, 4],
-                    self.x_unit_tensor[env_ids],
-                    self.y_unit_tensor[env_ids],
-                )
-                
+                # set self.resetted_object_states in this function
+                self.reset_object_states(env_ids)
                 # set the object state in the sim
-                self.root_state_tensor[self.object_indices[env_ids]] = object_states
-=======
-            # set self.resetted_object_states in this function
-            self.reset_object_states(env_ids)
-            # set the object state in the sim
-            self.root_state_tensor[self.object_indices[env_ids]] = self.resetted_object_states
->>>>>>> f65f9039
+                self.root_state_tensor[self.object_indices[env_ids]] = self.resetted_object_states
 
                 reset_indices = torch.cat(
                     (reset_indices, self.object_indices[env_ids].to(torch.int32))
                 )
-            
-            if not self.cfg["env"]["hand_fix_base"]:
+             if not self.cfg["env"]["hand_fix_base"]:
                 hand_states = self.hand_init_states[env_ids].clone()
                 # don't implement reset randomization for now...
                 self.root_state_tensor[self.hand_indices[env_ids]] = hand_states
                 reset_indices = torch.cat(
                     (reset_indices, self.hand_indices[env_ids].to(torch.int32))
                 )
-            
             # reset buffers
             self.progress_buf[env_ids] = 0
 
@@ -1206,13 +1186,8 @@
             # by setting the fifth argument to not coincide with the others, the goal object does not collide with anything else
             goal_handle = self.gym.create_actor(
                 env_ptr,
-<<<<<<< HEAD
                 goal_asset_list[object_index],
-                goal_start_pose,
-=======
-                goal_asset_list[i%len(self.cfg["env"]["object_type"])],
                 object_start_pose,  # this will be immediately overwritten in reset_goal_states()
->>>>>>> f65f9039
                 "goal_object",
                 i + self.num_envs,
                 0,
@@ -1493,13 +1468,8 @@
         Returns the observed object pos in the env's
         coordinate system (TODO wrt hand base)
         """
-<<<<<<< HEAD
         obj_pos = self.object_pos.clone()
-        obj_pos -= self.goal_init_states[:, :3]
-=======
-        obj_pos = self.object_pose.clone()[:, :3]
         obj_pos -= self.object_init_states[:, :3]
->>>>>>> f65f9039
         return obj_pos
 
     def _observation_obj_quat(self):
@@ -1541,13 +1511,8 @@
         """
         Returns the goal object position
         """
-<<<<<<< HEAD
         goal_pos = self.goal_pos.clone()
-        goal_pos -= self.goal_init_states[:, :3]
-=======
-        goal_pos = self.goal_pose.clone()[:, :3]
         goal_pos -= self.object_init_states[:, :3]
->>>>>>> f65f9039
         return goal_pos
 
     def _observation_goal_quat(self):
