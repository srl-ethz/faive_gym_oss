# train.py
# Script to train policies in Isaac Gym
#
# Copyright (c) 2018-2022, NVIDIA Corporation
# All rights reserved.
#
# Redistribution and use in source and binary forms, with or without
# modification, are permitted provided that the following conditions are met:
#
# 1. Redistributions of source code must retain the above copyright notice, this
#    list of conditions and the following disclaimer.
#
# 2. Redistributions in binary form must reproduce the above copyright notice,
#    this list of conditions and the following disclaimer in the documentation
#    and/or other materials provided with the distribution.
#
# 3. Neither the name of the copyright holder nor the names of its
#    contributors may be used to endorse or promote products derived from
#    this software without specific prior written permission.
#
# THIS SOFTWARE IS PROVIDED BY THE COPYRIGHT HOLDERS AND CONTRIBUTORS "AS IS"
# AND ANY EXPRESS OR IMPLIED WARRANTIES, INCLUDING, BUT NOT LIMITED TO, THE
# IMPLIED WARRANTIES OF MERCHANTABILITY AND FITNESS FOR A PARTICULAR PURPOSE ARE
# DISCLAIMED. IN NO EVENT SHALL THE COPYRIGHT HOLDER OR CONTRIBUTORS BE LIABLE
# FOR ANY DIRECT, INDIRECT, INCIDENTAL, SPECIAL, EXEMPLARY, OR CONSEQUENTIAL
# DAMAGES (INCLUDING, BUT NOT LIMITED TO, PROCUREMENT OF SUBSTITUTE GOODS OR
# SERVICES; LOSS OF USE, DATA, OR PROFITS; OR BUSINESS INTERRUPTION) HOWEVER
# CAUSED AND ON ANY THEORY OF LIABILITY, WHETHER IN CONTRACT, STRICT LIABILITY,
# OR TORT (INCLUDING NEGLIGENCE OR OTHERWISE) ARISING IN ANY WAY OUT OF THE USE
# OF THIS SOFTWARE, EVEN IF ADVISED OF THE POSSIBILITY OF SUCH DAMAGE.

# copied from IsaacGymEnvs with slight modifications

import datetime
import isaacgym

import os
import hydra
import yaml
from omegaconf import DictConfig, OmegaConf
from hydra.utils import to_absolute_path
import gym

from isaacgymenvs.utils.reformat import omegaconf_to_dict, print_dict

from isaacgymenvs.utils.utils import set_np_formatting, set_seed

# register custom tasks for faive_gym here
from isaacgymenvs.tasks import isaacgym_task_map
<<<<<<< HEAD
from robot_hand import RobotHand
from faive_gym.tasks.crawl import Crawl
=======
from faive_gym.robot_hand import RobotHand
>>>>>>> 8a27a2f5
isaacgym_task_map["RobotHand"] = RobotHand
isaacgym_task_map["Crawl"] = Crawl

## OmegaConf & Hydra Config

# Resolvers used in hydra configs (see https://omegaconf.readthedocs.io/en/2.1_branch/usage.html#resolvers)
@hydra.main(config_name="config", config_path="./cfg")
def launch_rlg_hydra(cfg: DictConfig):
    from isaacgymenvs.utils.rlgames_utils import RLGPUEnv, RLGPUAlgoObserver, get_rlgames_env_creator
    from rl_games.common import env_configurations, vecenv
    from rl_games.torch_runner import Runner
    from rl_games.algos_torch import model_builder
    from isaacgymenvs.learning import amp_continuous
    from isaacgymenvs.learning import amp_players
    from isaacgymenvs.learning import amp_models
    from isaacgymenvs.learning import amp_network_builder
    import isaacgymenvs

    time_str = datetime.datetime.now().strftime("%Y-%m-%d_%H-%M-%S")
    run_name = f"{cfg.wandb_name}_{time_str}"

    # ensure checkpoints can be specified as relative paths
    if cfg.checkpoint:
        cfg.checkpoint = to_absolute_path(cfg.checkpoint)

    cfg_dict = omegaconf_to_dict(cfg)
    print_dict(cfg_dict)

    # set numpy formatting for printing only
    set_np_formatting()

    rank = int(os.getenv("LOCAL_RANK", "0"))
    if cfg.multi_gpu:
        # torchrun --standalone --nnodes=1 --nproc_per_node=2 train.py
        cfg.sim_device = f'cuda:{rank}'
        cfg.rl_device = f'cuda:{rank}'

    # sets seed. if seed is -1 will pick a random one
    cfg.seed += rank
    cfg.seed = set_seed(cfg.seed, torch_deterministic=cfg.torch_deterministic, rank=rank)

    if cfg.wandb_activate and rank == 0:
        # Make sure to install WandB if you actually use this.
        import wandb

        run = wandb.init(
            project=cfg.wandb_project,
            group=cfg.wandb_group,
            entity=cfg.wandb_entity,
            config=cfg_dict,
            sync_tensorboard=True,
            name=run_name,
            resume="allow",
            monitor_gym=True,
        )

    def create_env_thunk(**kwargs):
        envs = isaacgymenvs.make(
            cfg.seed, 
            cfg.task_name, 
            cfg.task.env.numEnvs, 
            cfg.sim_device,
            cfg.rl_device,
            cfg.graphics_device_id,
            cfg.headless,
            cfg.multi_gpu,
            cfg.capture_video,
            cfg.force_render,
            cfg,
            **kwargs,
        )
        if cfg.capture_video:
            envs.is_vector_env = True
            envs = gym.wrappers.RecordVideo(
                envs,
                f"videos/{run_name}",
                step_trigger=lambda step: step % cfg.capture_video_freq == 0,
                video_length=cfg.capture_video_len,
            )
        return envs

    # register the rl-games adapter to use inside the runner
    vecenv.register('RLGPU',
                    lambda config_name, num_actors, **kwargs: RLGPUEnv(config_name, num_actors, **kwargs))
    env_configurations.register('rlgpu', {
        'vecenv_type': 'RLGPU',
        'env_creator': create_env_thunk,
    })

    # register new AMP network builder and agent
    def build_runner(algo_observer):
        runner = Runner(algo_observer)
        runner.algo_factory.register_builder('amp_continuous', lambda **kwargs : amp_continuous.AMPAgent(**kwargs))
        runner.player_factory.register_builder('amp_continuous', lambda **kwargs : amp_players.AMPPlayerContinuous(**kwargs))
        model_builder.register_model('continuous_amp', lambda network, **kwargs : amp_models.ModelAMPContinuous(network))
        model_builder.register_network('amp', lambda **kwargs : amp_network_builder.AMPBuilder())

        return runner

    rlg_config_dict = omegaconf_to_dict(cfg.train)

    # convert CLI arguments into dictionory
    # create runner and set the settings
    runner = build_runner(RLGPUAlgoObserver())
    runner.load(rlg_config_dict)
    runner.reset()

    # dump config dict
    experiment_dir = os.path.join('runs', cfg.train.params.config.name)
    os.makedirs(experiment_dir, exist_ok=True)
    with open(os.path.join(experiment_dir, 'config.yaml'), 'w') as f:
        f.write(OmegaConf.to_yaml(cfg))

    runner.run({
        'train': not cfg.test,
        'play': cfg.test,
        'checkpoint' : cfg.checkpoint,
        'sigma' : None
    })

    if cfg.wandb_activate and rank == 0:
        wandb.finish()

if __name__ == "__main__":
    launch_rlg_hydra()<|MERGE_RESOLUTION|>--- conflicted
+++ resolved
@@ -47,12 +47,8 @@
 
 # register custom tasks for faive_gym here
 from isaacgymenvs.tasks import isaacgym_task_map
-<<<<<<< HEAD
-from robot_hand import RobotHand
+from faive_gym.robot_hand import RobotHand
 from faive_gym.tasks.crawl import Crawl
-=======
-from faive_gym.robot_hand import RobotHand
->>>>>>> 8a27a2f5
 isaacgym_task_map["RobotHand"] = RobotHand
 isaacgym_task_map["Crawl"] = Crawl
 
